--- conflicted
+++ resolved
@@ -11,11 +11,7 @@
 
 setup(
     name="ampel-contrib-hu",
-<<<<<<< HEAD
-    version="0.8",
-=======
-    version="0.7.1-alpha.1",
->>>>>>> b96082a6
+    version="0.8.0-alpha.0",
     packages=find_namespace_packages(),
     package_data={
         "": ["*.json", "py.typed"],  # include any package containing *.json files
@@ -32,19 +28,11 @@
         ],
     },
     install_requires=[
-<<<<<<< HEAD
-        'ampel-interface>=0.8,<0.9',
-        'ampel-core>=0.8,<0.9',
-        'ampel-photometry>=0.8,<0.9',
-        'ampel-alerts>=0.8,<0.9',
-        'ampel-ztf>=0.8,<0.9',
-=======
-        'ampel-interface>=0.7.1,<0.8',
-        'ampel-core[plotting]>=0.7.1,<0.8',
-        'ampel-photometry>=0.7.1,<0.8',
-        'ampel-alerts>=0.7.1,<0.8',
-        'ampel-ztf>=0.7.1,<0.8',
->>>>>>> b96082a6
+        'ampel-interface>=0.8.0a0,<0.9',
+        'ampel-core>=0.8.0a4,<0.9',
+        'ampel-photometry>=0.8.0a0,<0.9',
+        'ampel-alerts>=0.8.0a0,<0.9',
+        'ampel-ztf>=0.8.0a0,<0.9',
         "catsHTM",
         "extcats",
         "sncosmo",
