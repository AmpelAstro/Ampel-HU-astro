--- conflicted
+++ resolved
@@ -8,25 +8,13 @@
   config: HU_RAPID
   override:
     ul_within: 2.5
-<<<<<<< HEAD
-    min_ndet: 1
-    max_tspan: 3
-=======
     max_tspan: 3
     min_ndet: 1
->>>>>>> d63c4387
     min_rb: 0.4
     min_drb: 0.995
     max_fwhm: 4.5
     ps1_sgveto_rad: 2
 t2_compute:
-<<<<<<< HEAD
-  - unit: T2CatalogMatch
-    config: '%T2CatalogMatch_general'
-    ingest: 
-      eligible: 
-        pps: first
-=======
   - unit: T2InfantCatalogEval
     config: 
       redshift_catalogs:  
@@ -41,5 +29,4 @@
         - 2
   - t2_compute:
     - unit: T2CatalogMatch
-      config: '%T2CatalogMatch_general'
->>>>>>> d63c4387
+      config: '%T2CatalogMatch_general'