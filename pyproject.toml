[tool.poetry]
name = "ampel-hu-astro"
version = "0.8.4a0"
license = "BSD-3-Clause"
readme = "README.md"
description = "Astronomy units for the Ampel system from HU-Berlin"
homepage = "https://ampelproject.github.io"
repository = "https://github.com/AmpelProject/Ampel-HU-astro"
authors = [
    "Valery Brinnel",
    "Jakob van Santen <jakob.van.santen@desy.de>",
    "Sjoert van Velzen",
    "Jakob Nordin",
    "Matteo Giomi",
]
classifiers = [
    "Development Status :: 4 - Beta",
    "Intended Audience :: Science/Research",
    "Topic :: Scientific/Engineering :: Information Analysis",
    "Typing :: Typed",
]
packages = [
    {include = "ampel"}
]
include = [
    'conf/*/*.json',
    'conf/*/*/*.json',
    'conf/*/*.yaml',
    'conf/*/*/*.yaml',
    'conf/*/*.yml',
    'conf/*/*/*.yml',
]

[tool.poetry.dependencies]
python = ">=3.10,<3.12"
ampel-plot = {version = ">=0.8.3-3,<0.9", source = "pypi"}
ampel-ztf = {version = ">=0.8.13,<0.9", extras = ["kafka"], optional = true}
ampel-photometry = {version = ">=0.8.3,<0.9", source = "pypi"}
ampel-interface = {version = ">=0.8.8,<0.9", source = "pypi"}
ampel-alerts = {version = ">=0.8.5,<0.9", source = "pypi"}
sncosmo = {version = "^2.5.0", optional = true}
iminuit = {version = "^2.8.0", optional = true}
sfdmap2 = {version = "^0.2.0", optional = true}
numpy = "^1"
scipy = ">=1.4"
beautifulsoup4 = "^4.10.0"
backoff = "^2"
requests = "^2.26.0"
<<<<<<< HEAD
astropy = "^5.0"
# PyPI prohibits direct dependencies in install_requires
# see: https://github.com/pypa/pip/issues/6301
# FIXME: restore pymage when it lands on PyPI
# pymage = {url = "https://github.com/MickaelRigault/pymage/archive/v1.0.tar.gz#sha256=11e99c4ea06b76ca7fb5b42d1d35d64139a4fa6f7f163a2f0f9cc3ea0b3c55eb"}
# pymage has an undeclared dependency on pandas
pandas = ">=2.0"
=======
astropy = ">=5.0"
# pymage never made it to pypi; distribute our own package
pymage = {version = "^0.5", optional = true, source = "desy-gitlab"}
pandas = "^2.0.0"
>>>>>>> 88771974
seaborn = "^0.12.0"
adjustText = "^1.0.0"
extcats = {version = "^2.4.2", optional = true, source = "pypi"}
slack-sdk = {version = "^3", optional = true}
xgboost = {version = "^1.6.2", optional = true}
astro-parsnip = {version = "^1.4.1", optional = true}
timeout-decorator = {version = "^0.5", optional = true}
jupyter = {version = "^1.0.0", optional = true}
voevent-parse = {version = "^1.0.3", optional = true}
more-itertools = "^9.0.0"
uncertainties = "^3.1.7"
scikit-learn = "^1.1.3"
healpy = {version = "^1.16.2", optional = true}
light-curve = {version = "^0.7.3"}
ampel-lsst = {version = ">=0.8.6,<0.9", optional = true}
ztfquery = {version = "^1.26.1", optional = true}
ligo-gracedb = {version = "^2.12.0", optional = true}
astro-datalab = {version = "^2", optional = true}
# mainline snoopy can't be built as PEP 517 package; use our own distribution
snpy = {version = "^2.5.3", optional = true, source = "desy-gitlab"}

[tool.poetry.dev-dependencies]
mypy = "^1.6.1"
pytest = "^8.0.2"
pytest-cov = "^5.0.0"
pytest-mock = "^3.12.0"
types-requests = "^2.25.9"
types-pytz = "^2022.1.2"
types-pillow = "^10.2.0.20240213"
# prevent poetry 1.3 from removing setuptools
setuptools = "*"

[tool.poetry.extras]
elasticc = ["xgboost", "astro-parsnip", "timeout-decorator", "ampel-lsst"]
extcats = ["extcats"]
ligo = ["healpy", "sncosmo", "iminuit", "sfdmap2", "ampel-ztf", "ligo-gracedb"]
panstarrs = ["pymage"]
legacy-surveys = ["astro-datalab"]
slack = ["slack_sdk"]
sncosmo = ["sncosmo", "iminuit", "sfdmap2"]
snpy = ["snpy"]
notebook = ["jupyter"]
voevent = ["voevent-parse"]
ztf = ["ampel-ztf", "ztfquery"]

[tool.poetry.group.dev.dependencies]
ruff = "^0.1.13"
types-pyyaml = "^6.0.12.20240311"


[[tool.poetry.source]]
name = "desy-gitlab"
url = "https://gitlab.desy.de/api/v4/projects/jakob.van.santen%2Fampel-pypi-demo/packages/pypi/simple"
priority = "supplemental"

[tool.conda-lock]
channels = ["conda-forge"]
platforms = ["linux-64", "osx-64", "osx-arm64"]

[tool.conda-lock.dependencies]
python-confluent-kafka = "1.7"
matplotlib-base = "3.*"
pip = "*"

[build-system]
requires = ["poetry-core>=1.0.0", "setuptools>=40.8.0"]
build-backend = "poetry.core.masonry.api"

[tool.mypy]
namespace_packages = true
show_error_codes = true
check_untyped_defs = true

[[tool.mypy.overrides]]
module = [
  "numpy.*",
  "scipy.*",
  "pymongo.*",
  "bson.*",
  "matplotlib.*",
  "pandas.*",
  "seaborn.*",
  "astropy.*",
  "ampel.model.PlotProperties",
  "ampel.plot.utils",
  "dl.*",
  "lcdata.*",
  "timeout_decorator.*",
  "parsnip.*",
  "sncosmo.*",
  "requests_toolbelt.*",
  "adjustText.*",
  "extcats.*",
  "voeventparse.*",
  "healpy.*",
  "light_curve.*",
  "ligo.*",
]
ignore_missing_imports = true

[tool.pytest.ini_options]
addopts = "--cov=ampel --showlocals -ra"

[tool.black]
line-length = 88

[tool.ruff]
target-version = "py310"
exclude = [
    "ampel/contrib/hu/xgb_trees.py",
    "notebooks",
    "scripts",
    "setup.py",
]

[tool.ruff.lint]
select = [
    "E4",
    "E7",
    "E9",
    "F",
    "I",
    "UP", # pyupgrade
    "B", # bugbear
    "DTZ", # datetimez
    # "T20", # print statements
    # "PT", # pytest-style
    "RET", # return
    "SLF",
    "SIM",
    # "ARG", # sometimes your arguments have to conform to an interface
    # "ERA", # seems to prohibit all comments, that's bad
    "PL",
    "PERF",
    "RUF",
]
ignore = [
    "E741", # ambiguous variable name
    "UP009", # UTF-8 encoding declaration is unnecessary
    "PLR09", # too many (arguments|branches)
    "PLR2004", # Magic value used in comparison
    "RUF012", # fine for AmpelUnit, actually (ruff has a special case for pydantic)
]<|MERGE_RESOLUTION|>--- conflicted
+++ resolved
@@ -46,20 +46,10 @@
 beautifulsoup4 = "^4.10.0"
 backoff = "^2"
 requests = "^2.26.0"
-<<<<<<< HEAD
-astropy = "^5.0"
-# PyPI prohibits direct dependencies in install_requires
-# see: https://github.com/pypa/pip/issues/6301
-# FIXME: restore pymage when it lands on PyPI
-# pymage = {url = "https://github.com/MickaelRigault/pymage/archive/v1.0.tar.gz#sha256=11e99c4ea06b76ca7fb5b42d1d35d64139a4fa6f7f163a2f0f9cc3ea0b3c55eb"}
-# pymage has an undeclared dependency on pandas
-pandas = ">=2.0"
-=======
 astropy = ">=5.0"
 # pymage never made it to pypi; distribute our own package
 pymage = {version = "^0.5", optional = true, source = "desy-gitlab"}
-pandas = "^2.0.0"
->>>>>>> 88771974
+pandas = ">=2.0"
 seaborn = "^0.12.0"
 adjustText = "^1.0.0"
 extcats = {version = "^2.4.2", optional = true, source = "pypi"}
