--- conflicted
+++ resolved
@@ -48,23 +48,15 @@
 [project.optional-dependencies]
 elasticc = [
     "xgboost (>=3.1.2,<4.0.0)",
-<<<<<<< HEAD
-=======
     "astro-parsnip (>=1.4.2,<2.0.0)",
     # parsnip still uses pkg_resources
     "setuptools (>=80.9.0,<81.0.0) ; python_version >= \"3.12\"",
->>>>>>> 87b6ec39
     # pytorch 2.6 breaks model deserialization
     "torch (>=2.5,<2.6)",
     "timeout-decorator (>=0.5.0,<0.6.0)",
     "ampel-lsst (>=0.10.1a7,<0.11)",
     "light-curve (>=0.10.5,<0.11.0)",
-<<<<<<< HEAD
-    "extinction (>=0.4.8,<0.5.0)"
-=======
-    "lightgbm (<3)",
     "extinction (>=0.4.8,<0.5.0)",
->>>>>>> 87b6ec39
 ]
 extcats = ["extcats (>=2.5.0,<3.0.0)"]
 ligo = [
