--- conflicted
+++ resolved
@@ -173,11 +173,10 @@
         execute:
           - unit: TransientTablePublisher
             config:
-<<<<<<< HEAD
               slack_token: null
               include_stock: true
               include_channels: true
-              local_path: ./
+              local_path: null
               table_schema:
                 T2InfantCatalogEval:
                   'ndet':
@@ -199,36 +198,6 @@
                   'SDSS DR10 class':
                     - SDSSDR10
                     - type
-=======
-              execute:
-                - unit: TransientTablePublisher
-                  config:
-                    include_stock: true
-                    include_channels: true
-                    # local_path: ./
-                    local_path: null
-                    table_schema:
-                      T2InfantCatalogEval:
-                        'ndet':
-                          - detections
-                    transient_table_schema:
-                      T2CatalogMatch:
-                        'NED z':
-                          - NEDz_extcats
-                          - z
-                        'NEDLVS z':
-                          - NEDLVS
-                          - z
-                        'SDSS spec z':
-                          - SDSS_spec
-                          - z
-                        'SDSS spec class':
-                          - SDSS_spec
-                          - bptclass
-                        'SDSS DR10 class':
-                          - SDSSDR10
-                          - type
->>>>>>> 6947ad7d
                           
                          
 - title: PlotLightcurves
@@ -257,20 +226,9 @@
         execute:
           - unit: PlotTransientLightcurves
             config:
-<<<<<<< HEAD
               pdf_path: candidates.pdf
+              pdf_path: null
               save_png: false
               include_cutouts: true
               tabulator:
               - unit: ZTFT2Tabulator
-=======
-              execute:
-                - unit: PlotTransientLightcurves
-                  config:
-                    pdf_path: candidates.pdf
-                    pdf_path: null
-                    save_png: false
-                    include_cutouts: true
-                    tabulator:
-                    - unit: ZTFT2Tabulator
->>>>>>> 6947ad7d
