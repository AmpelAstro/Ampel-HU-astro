--- conflicted
+++ resolved
@@ -12,11 +12,7 @@
 import numpy as np
 from astropy.table import Table
 from scipy.optimize import curve_fit
-<<<<<<< HEAD
 import light_curve
-=======
-#import light_curve
->>>>>>> 824fdbaa
 
 from ampel.types import UBson
 from ampel.abstract.AbsStateT2Unit import AbsStateT2Unit
@@ -340,13 +336,10 @@
         except TypeError:
             self.logger.info("Mag min extraction failed.")
 
-<<<<<<< HEAD
-=======
         try:
             o["jd_min"] = float( flux_table['time'][np.argmax(flux_table['flux'])])
         except TypeError:
             self.logger.info("JD at mag min extraction failed.")
->>>>>>> 824fdbaa
 
         # Check for non-signficant obs between det and last
         ultab = flux_table[band_mask & ~sig_mask]
@@ -425,11 +418,6 @@
 
 
 
-<<<<<<< HEAD
-
-=======
-'''
->>>>>>> 824fdbaa
 class BaseLightCurveFeatures(AmpelBaseModel):
     """
     Calculate various features of the light curve using the light-curve
@@ -504,15 +492,9 @@
 
         return result
 
-<<<<<<< HEAD
 
 
 class T2TabulatorRiseDecline(AbsStateT2Unit, AbsTabulatedT2Unit, T2TabulatorRiseDeclineBase, BaseLightCurveFeatures):
-=======
-'''
-
-class T2TabulatorRiseDecline(AbsStateT2Unit, AbsTabulatedT2Unit, T2TabulatorRiseDeclineBase,): # BaseLightCurveFeatures):
->>>>>>> 824fdbaa
 
     plot_prob: float = 0.
     path_testplot: str = "/home/jnordin/tmp/t2test/"
@@ -627,13 +609,8 @@
         features = self.compute_stats(flux_table)
 
         # Calculate light_curve features
-<<<<<<< HEAD
         lcfeat = self.extract_lightcurve_features(flux_table)
         features.update(lcfeat)
-=======
-        #lcfeat = self.extract_lightcurve_features(flux_table)
-        #features.update(lcfeat)
->>>>>>> 824fdbaa
         #features.update(
         #    self.extract_lightcurve_features(flux_table)
         #    )
