--- conflicted
+++ resolved
@@ -7,90 +7,48 @@
 # Last Modified Date:  13.12.2022
 # Last Modified By:    jnordin@physik.hu-berlin.de
 
-<<<<<<< HEAD
 from collections import defaultdict
-from typing import Literal
-=======
->>>>>>> f95db23b
 from collections.abc import Sequence
 from typing import Literal
 
 import numpy as np
 
-<<<<<<< HEAD
-from ampel.base.AmpelUnit import AmpelUnit
-from ampel.enum.DocumentCode import DocumentCode
-from ampel.types import UBson
-from ampel.struct.UnitResult import UnitResult
-from ampel.struct.JournalAttributes import JournalAttributes
-=======
->>>>>>> f95db23b
 from ampel.abstract.AbsTiedStateT2Unit import AbsTiedStateT2Unit
 from ampel.content.DataPoint import DataPoint
 from ampel.content.T1Document import T1Document
 from ampel.contrib.hu.t2.util import get_payload
+from ampel.enum.DocumentCode import DocumentCode
 from ampel.model.StateT2Dependency import StateT2Dependency
+from ampel.struct.JournalAttributes import JournalAttributes
 from ampel.struct.UnitResult import UnitResult
 from ampel.types import UBson
 from ampel.view.T2DocView import T2DocView
 
 # Tying classification output classes with ELAsTICC taxonomy classes
 parsnip_taxonomy = {
-<<<<<<< HEAD
     # extracted from https://github.com/LSSTDESC/elasticc/blob/bc0de488c5276ce61b650117db19e93634b10815/taxonomy/taxonomy.ipynb
-#    'SLSN':  2242,   # never used?
-    'SNII':  2224,
-    'SNIa':  2222,
-    'SNibc': 2223,
-    'SNIbc': 2223,
-    'TDE':  2243,
-    'CART': 2245,
-    'ILOT': 2244,
-    'Mdwarf-flare': 2233,
-    'PISN': 2246,
-    'KN': 2232,
-    'SLSN-I': 2242,
-    'SNIa91bg': 2226,
-    'SNIax': 2225,
-    'dwarf-nova': 2234,
+    #    'SLSN':  2242,   # never used?
+    "SNII": 2224,
+    "SNIa": 2222,
+    "SNibc": 2223,
+    "SNIbc": 2223,
+    "TDE": 2243,
+    "CART": 2245,
+    "ILOT": 2244,
+    "Mdwarf-flare": 2233,
+    "PISN": 2246,
+    "KN": 2232,
+    "SLSN-I": 2242,
+    "SNIa91bg": 2226,
+    "SNIax": 2225,
+    "dwarf-nova": 2234,
     # mssing
-    'uLens': 2235,
-    }
+    "uLens": 2235,
+}
 
 # T2XgbClassifier can also yield direct evaluations for some cases
 # when the main run fails. We here map these to elasticc codes
-direct_evaluations = {
-    'AGN': 2330,
-    'uLens': 2235,
-    'EB': 2320
-}
-
-=======
-    # Correct Elasticc outputs but they changed?
-    # https://github.com/plasticc/taxonomy/blob/main/taxonomy.ipynb ?
-    "SLSN": 131,
-    "SNII": 113,
-    "SNIa": 111,
-    "SNibc": 112,
-    "SNIbc": 112,
-    "TDE": 132,
-    "CART": 134,
-    "ILOT": 133,
-    "Mdwarf-flare": 122,
-    "PISN": 135,
-    "KN": 121,
-    "SLSN-I": 131,
-    "SNIa91bg": 115,
-    "SNIax": 114,
-    "dwarf-nova": 123,
-    # mssing
-    "uLens": 124,
-}
-
-# T2XgbClassifier can also yield direct evaluations for some cases
-# when the main run fails. We here map these to elasticc codes
-direct_evaluations = {"AGN": 22, "uLens": 124, "EB": 21}
->>>>>>> f95db23b
+direct_evaluations = {"AGN": 2330, "uLens": 2235, "EB": 2320}
 
 
 # Prior section - can be applied as demo, but not matching the simulations.
@@ -637,30 +595,10 @@
 # Based on BTS _observed_ rate distributions, i.e. no knowledge of elasticc
 # or LSST simulation properties.
 # Probabilities assumed to add up to 1000
-<<<<<<< HEAD
-btsmap = {'SNIa': 663, 'uLens': 10, 'SLSN-I': 14, 'dwarf-nova': 10, 'SNIa91bg': 10, 'ILOT': 10, 'SNIax': 10, 'TDE': 10, 'KN': 10, 'SNII': 168, 'SNIbc': 58, 'Mdwarf-flare': 10, 'PISN': 10, 'CART': 10}
-
-# Priors based on the host galaxy u-g color (from elasticc_galcol notebook)
-galcol_prior: dict[str, list[float]] = {'CART': [1.1681864134021618, 0.5451610139053239],
- 'ILOT': [1.1458356003495815, 0.5093055923613805],
- 'KN': [1.3089799059907905, 0.3303618787483199],
- 'PISN': [0.3426406749881123, 0.4465663913955291],
- #'SLSN': [0.37962520970022234, 0.3723189361658543],
- 'SLSN-I': [0.37962520970022234, 0.3723189361658543],
- 'SNIa91bg': [1.8926892171924607, 0.4252978932935133],
- 'SNIa': [0.6102884945155177, 0.39269590167347995],
- 'SNIax': [0.6945950080255028, 0.36977359393920906],
- 'SNIbc': [0.9490882652856778, 0.5687292278916529],
- 'SNII': [0.8752024059665746, 0.5297978836976114],
- 'TDE': [0.8753566579007913, 0.7194828408852172],
- 'uLens': [0, 0],
- 'Mdwarf-flare': [0,0],
- 'dwarf-nova':[0,0]}
-=======
 btsmap = {
     "SNIa": 663,
     "uLens": 10,
-    "SLSN": 14,
+    "SLSN-I": 14,
     "dwarf-nova": 10,
     "SNIa91bg": 10,
     "ILOT": 10,
@@ -680,7 +618,8 @@
     "ILOT": [1.1458356003495815, 0.5093055923613805],
     "KN": [1.3089799059907905, 0.3303618787483199],
     "PISN": [0.3426406749881123, 0.4465663913955291],
-    "SLSN": [0.37962520970022234, 0.3723189361658543],
+    #'SLSN': [0.37962520970022234, 0.3723189361658543],
+    "SLSN-I": [0.37962520970022234, 0.3723189361658543],
     "SNIa91bg": [1.8926892171924607, 0.4252978932935133],
     "SNIa": [0.6102884945155177, 0.39269590167347995],
     "SNIax": [0.6945950080255028, 0.36977359393920906],
@@ -691,9 +630,9 @@
     "Mdwarf-flare": [0, 0],
     "dwarf-nova": [0, 0],
 }
->>>>>>> f95db23b
 # Correlation between galaxy color and mwebv
 galcol_mwebv_slope = 1.1582821
+
 
 class T2ElasticcReport(AbsTiedStateT2Unit):
     """
@@ -739,27 +678,19 @@
         reformat a v0.9 brokerClassification for v0.9.1
         see: https://raw.githubusercontent.com/LSSTDESC/elasticc/5d7b314b537197c99086acf019e6e2c1dc4aa267/alert_schema/elasticc.v0_9_1.brokerClassification.avsc
         """
-<<<<<<< HEAD
         by_classifier = defaultdict(list)
         for c in report["classifications"]:
-            by_classifier[(c["classifierName"], c["classifierParams"])].append({k: c[k] for k in ("classId", "probability")})
+            by_classifier[(c["classifierName"], c["classifierParams"])].append(
+                {k: c[k] for k in ("classId", "probability")}
+            )
         for (name, params), classifications in by_classifier.items():
             new_report = report.copy()
-            new_report["classifications"] = [{k: c[k] for k in ("classId", "probability")} for c in classifications]
+            new_report["classifications"] = [
+                {k: c[k] for k in ("classId", "probability")} for c in classifications
+            ]
             new_report["classifierName"] = name
             new_report["classifierParams"] = params
             yield new_report
-=======
-
-        # Possibly check total probability
-        # psum = 0
-        # for klass in report['classifications']:
-        #    psum += klass['probability']
-        # if not abs(psum-1)<0.01:
-        #    self.log.info('Probability does not add.')
-
-        return "Not submitted."
->>>>>>> f95db23b
 
     def add_zprior(self, parsnip_prob: dict, z: float):
         """
@@ -778,15 +709,9 @@
             )
 
         # Reweight probabilities
-<<<<<<< HEAD
-        p = sum( [v for v in scaled_prob.values()] )
+        p = sum([v for v in scaled_prob.values()])
         if not p > 0:
-            p = 1.
-
-        return { k:v/p for k,v in scaled_prob.items() }
-=======
-        p = sum([v for v in scaled_prob.values()])
->>>>>>> f95db23b
+            p = 1.0
 
         return {k: v / p for k, v in scaled_prob.items()}
 
@@ -802,15 +727,9 @@
             )
 
         # Reweight probabilities
-<<<<<<< HEAD
-        p = sum( [v for v in scaled_prob.values()] )
+        p = sum([v for v in scaled_prob.values()])
         if not p > 0:
-            p = 1.
-
-        return { k:v/p for k,v in scaled_prob.items() }
-=======
-        p = sum([v for v in scaled_prob.values()])
->>>>>>> f95db23b
+            p = 1.0
 
         return {k: v / p for k, v in scaled_prob.items()}
 
@@ -864,31 +783,23 @@
             return None
         return u - g
 
-<<<<<<< HEAD
-
-    def make_unit_result(self, compound: T1Document, class_report: dict[str,UBson]) -> UnitResult:
+    def make_unit_result(
+        self, compound: T1Document, class_report: dict[str, UBson]
+    ) -> UnitResult:
         return UnitResult(
             body={
                 "report": class_report,
             },
             code=DocumentCode.OK,
-            journal=JournalAttributes(extra={"link": compound["link"]})
+            journal=JournalAttributes(extra={"link": compound["link"]}),
         )
 
-
-    def process(self,
-        compound: T1Document,
-        datapoints: Sequence[DataPoint],
-        t2_views: Sequence[T2DocView]
-    ) -> UnitResult:
-=======
     def process(
         self,
         compound: T1Document,
         datapoints: Sequence[DataPoint],
         t2_views: Sequence[T2DocView],
-    ) -> UBson | UnitResult:
->>>>>>> f95db23b
+    ) -> UnitResult:
         """
 
         Extract and combine results.
@@ -913,21 +824,12 @@
         class_report["classifications"] = classifications = []
 
         # Get alert info from T1Document if present
-<<<<<<< HEAD
-        for metarecord in compound['meta']:
-            if isinstance(alert_id := metarecord.get('alert'), int):
-                class_report['alertId'] = alert_id
-                class_report['brokerIngestTimestamp'] = metarecord['ts'] * 1000
-            if isinstance(alert_ts := metarecord.get('alert_ts'), int):
-                class_report['elasticcPublishTimestamp'] = alert_ts
-=======
         for metarecord in compound["meta"]:
             if isinstance(alert_id := metarecord.get("alert"), int):
                 class_report["alertId"] = alert_id
-                class_report["brokerIngestTimestamp"] = metarecord["ts"]
+                class_report["brokerIngestTimestamp"] = metarecord["ts"] * 1000
             if isinstance(alert_ts := metarecord.get("alert_ts"), int):
                 class_report["elasticcPublishTimestamp"] = alert_ts
->>>>>>> f95db23b
 
         # Get diaSourceId
         # Get the last diaSource id in datapoints
@@ -1034,17 +936,8 @@
 
         # If Parsnip did not run we are done here
         if parsnip_class is None:
-<<<<<<< HEAD
-            self.logger.debug('No Parsnip result, file simple report')
+            self.logger.debug("No Parsnip result, file simple report")
             return self.make_unit_result(compound, class_report)
-
-=======
-            self.logger.debug("No Parsnip result, file simple report")
-            return {
-                "report": class_report,
-                "t2_submit": self.submit(class_report),
-            }
->>>>>>> f95db23b
 
         # Create a new series of classifications including base Parsnip
         parsnip_classifications = [
@@ -1121,4 +1014,4 @@
             class_report["classifications"] = parsnip_classifications
 
         # Return report
-        return self.make_unit_result(compound, class_report)
+        return self.make_unit_result(compound, class_report)