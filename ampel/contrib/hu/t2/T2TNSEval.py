--- conflicted
+++ resolved
@@ -8,7 +8,6 @@
 # Last Modified By  : jnordin@physik.hu-berlin.de
 
 import numpy as np
-<<<<<<< HEAD
 from astropy.coordinates import SkyCoord
 from typing import Dict, List, Optional, Sequence, Any, Union
 from ampel.types import UBson
@@ -16,14 +15,6 @@
 from ampel.view.LightCurve import LightCurve
 from ampel.view.T2DocView import T2DocView
 from ampel.contrib.hu.t3.ampel_tns import TNSFILTERID   # T2 importing info from T3. Restructure?
-=======
-from ampel.enum.T2RunState import T2RunState
-from ampel.type import T2UnitResult
-from ampel.view.LightCurve import LightCurve
-from ampel.view.T2DocView import T2DocView
-from ampel.contrib.hu.t3.ampel_tns import TNSFILTERID   # T2 importing info from T3. Restructure?
-
->>>>>>> b96082a6
 from ampel.abstract.AbsTiedLightCurveT2Unit import AbsTiedLightCurveT2Unit
 
 
@@ -341,11 +332,7 @@
         """
 
         # Start building dict with remarks
-<<<<<<< HEAD
-        remarks = {"remarks": ""}
-=======
         remarks : Dict[str, Any] = {"remarks":""}
->>>>>>> b96082a6
 
         # Check redshift
         nedz = cat_res.get("NEDz", False)
@@ -516,13 +503,7 @@
         # ii. Check the catalog matching criteria
         t2_cat_match = t2_views[0]
         assert t2_cat_match.unit==self.dependency_unit
-<<<<<<< HEAD
         catalog_result = t2_cat_match.get_data()
-=======
-        if (payload := t2_cat_match.get_payload()) is None:
-            return T2RunState.MISSING_INFO
-        catalog_result = payload[-1] if isinstance(payload, list) else payload
->>>>>>> b96082a6
         if not self.inspect_catalog(catalog_result):
             return { 'tns_candidate' : False, 'tns_eval' : 'Catalog match rejection.' }
 
