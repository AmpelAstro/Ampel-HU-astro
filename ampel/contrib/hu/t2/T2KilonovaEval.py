--- conflicted
+++ resolved
@@ -133,11 +133,7 @@
             # No match
             criterium_name = "no_ampelz_match"
             info["rejects"].append(criterium_name)
-<<<<<<< HEAD
-            info["pass"] -= 0 # TODO what to do about no redshifts?
-=======
             info["pass"] -= 10  # TODO maybe find a better way to punish this
->>>>>>> b5486ec2
             return info
         # info["pass"] += 1
 
@@ -178,19 +174,6 @@
         info = {"pass": 0, "model": t2res["model_name"], "rejects": []}
         if not t2res["z"] or not t2res["sncosmo_result"]["success"]:
             criterium_name = "no_possis_fits"
-<<<<<<< HEAD
-            info['rejects'].append(criterium_name)
-            info["pass"] -= 0 
-            return info	# doesnt make sense to continue analysis if no values available
-        #info["pass"]
-        
-        info['possis_abspeak'] = t2res['fit_metrics']['restpeak_model_absmag_B']
-        info['possis_obspeak'] = t2res['fit_metrics']['obspeak_model_B']
-        info['possis_chisq'] = t2res['sncosmo_result']['chisq']
-        info['possis_ndof'] = t2res['sncosmo_result']['ndof']
-        
-        if info['possis_ndof']<0:
-=======
             info["rejects"].append(criterium_name)
             info["pass"] -= 0
             return info  # doesnt make sense to continue analysis if no values available
@@ -202,7 +185,6 @@
         info["possis_ndof"] = t2res["sncosmo_result"]["ndof"]
 
         if info["possis_ndof"] < 0:
->>>>>>> b5486ec2
             criterium_name = "possis_ndof"
             info["rejects"].append(criterium_name)
             info["pass"] -= 10  # TODO maybe find a better way to punish this
@@ -249,15 +231,9 @@
             return info
         else:
             criterium_name = "too_few_pps"
-<<<<<<< HEAD
-            info['rejects'].append(criterium_name)
-            info["pass"] -= 10
-        info['detections'] = len(pps)
-=======
             info["rejects"].append(criterium_name)
             info["pass"] -= 10
         info["detections"] = len(pps)
->>>>>>> b5486ec2
 
         # cut on age
         # jds = [pp["body"]["jd"] for pp in pps]
