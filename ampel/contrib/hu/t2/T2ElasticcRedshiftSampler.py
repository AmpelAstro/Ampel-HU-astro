--- conflicted
+++ resolved
@@ -7,6 +7,7 @@
 # Last Modified Date: 12.04.2022
 # Last Modified By  : jnordin@physik.hu-berlin.de
 
+from collections.abc import Sequence
 from typing import TypedDict
 
 import numpy as np
@@ -23,7 +24,7 @@
 class RedshiftSamples(TypedDict):
     z_source: str
     host_sep: float
-    galaxy_color: dict[str,float] | None
+    galaxy_color: dict[str, float] | None
     z_samples: list[float]
     z_weights: list[float]
 
@@ -54,7 +55,6 @@
 }
 
 
-<<<<<<< HEAD
 def get_elasticc_hostprob(hostinfo: dict) -> tuple[float, float, float]:
     """
     Use the information from the alert info to guess relative prob
@@ -67,36 +67,48 @@
     """
 
     # Does sqradius mean what I believe?
-    if hostinfo.get('hostgal_sqradius',-99)>=0:
-        hostgal_sigsep = hostinfo['hostgal_snsep'] / np.sqrt(hostinfo['hostgal_sqradius'])
+    if hostinfo.get("hostgal_sqradius", -99) >= 0:
+        hostgal_sigsep = hostinfo["hostgal_snsep"] / np.sqrt(
+            hostinfo["hostgal_sqradius"]
+        )
     else:
-        hostgal_sigsep = -99.
-    if hostinfo.get('hostgal2_sqradius',-99)>=0:
-        hostgal2_sigsep = hostinfo['hostgal2_snsep'] / np.sqrt(hostinfo['hostgal2_sqradius'])
+        hostgal_sigsep = -99.0
+    if hostinfo.get("hostgal2_sqradius", -99) >= 0:
+        hostgal2_sigsep = hostinfo["hostgal2_snsep"] / np.sqrt(
+            hostinfo["hostgal2_sqradius"]
+        )
     else:
-        hostgal2_sigsep = -99.
+        hostgal2_sigsep = -99.0
 
     # SNsep can be exactly zero.
-    if hostinfo.get('hostgal_snsep',-99)>=0 and not hostinfo.get('hostgal2_snsep',-99)>0:
+    if (
+        hostinfo.get("hostgal_snsep", -99) >= 0
+        and not hostinfo.get("hostgal2_snsep", -99) > 0
+    ):
         # The easy case, only have first galaxy
-        return (1.0, 0.0, hostinfo['hostgal_snsep'])
-    elif not (hostinfo.get('hostgal_snsep',-99)>=0 or hostinfo.get('hostgal2_snsep',-99)>=0):
+        return (1.0, 0.0, hostinfo["hostgal_snsep"])
+    if not (
+        hostinfo.get("hostgal_snsep", -99) >= 0
+        or hostinfo.get("hostgal2_snsep", -99) >= 0
+    ):
         # "Hostless" - if these exist
-        return (0.0, 0.0, -99.)
-
+        return (0.0, 0.0, -99.0)
 
     # In principle one could calculate relative weights based on this sigma
     # distances, but skipping for now.
-    if hostgal_sigsep<hostgal2_sigsep:
-        return (1.0, 0., hostinfo['hostgal_snsep'])
-    else:
-        return (0.0, 1.0, hostinfo['hostgal2_snsep'])
-
-
-def get_elasticc_redshift_samples(dp: dict, nbr_samples: int, use_galcol: list[tuple[str,str]],
-                                    use_final_z: bool=False,
-                                    default_zs: list[float] = [0.01, 0.2, 0.5, 0.8],
-                                    default_weights: list[float] = [0.4, 0.2, 0.2, 0.2])-> RedshiftSamples:
+    if hostgal_sigsep < hostgal2_sigsep:
+        return (1.0, 0.0, hostinfo["hostgal_snsep"])
+    return (0.0, 1.0, hostinfo["hostgal2_snsep"])
+
+
+def get_elasticc_redshift_samples(
+    dp: dict,
+    nbr_samples: int,
+    use_galcol: list[tuple[str, str]],
+    use_final_z: bool = False,
+    default_zs: Sequence[float] = (0.01, 0.2, 0.5, 0.8),
+    default_weights: Sequence[float] = (0.4, 0.2, 0.2, 0.2),
+) -> RedshiftSamples:
     """
     Extract a set of samples from the photometric redshift distribution
     of the most likely host galaxy.
@@ -111,86 +123,107 @@
     # Final (simulated) data available and used?
     if use_final_z:
         # TODO: implement galaxy color determination - but not using final z anyway?
-        if dp.get('z_final',-1)>0:
-            z, dz, zsource = dp.get('z_final',-1), dp.get('z_final_err', 0), 'Z_FINAL'
-        elif dp.get('redshift_helio',-1)>0:
-            z, dz, zsource = dp.get('redshift_helio',-1), dp.get('redshift_helio_err', 0), 'REDSHIFT_HELIO'
+        if dp.get("z_final", -1) > 0:
+            z, dz, zsource = dp.get("z_final", -1), dp.get("z_final_err", 0), "Z_FINAL"
+        elif dp.get("redshift_helio", -1) > 0:
+            z, dz, zsource = (
+                dp.get("redshift_helio", -1),
+                dp.get("redshift_helio_err", 0),
+                "REDSHIFT_HELIO",
+            )
 
     # Both sources need to be weighted together
-    if zsource is None and probH1>0 and probH2>0:
+    if zsource is None and probH1 > 0 and probH2 > 0:
         raise NotImplementedError
 
     # Get spectroscopiy host redshift if available
-    if zsource is None and probH1>0 and dp.get('hostgal_zspec',-1)>0:
-        z, dz, zsource = dp.get('hostgal_zspec',-1), dp.get('hostgal_zspec_err',0), 'HOSTGAL_ZSPEC'
-    if zsource is None and probH2>0 and dp.get('hostgal2_zspec',-1)>0:
-        z, dz, zsource = dp.get('hostgal2_zspec',-1), dp.get('hostgal2_zspec_err',0), 'HOSTGAL2_ZSPEC'
+    if zsource is None and probH1 > 0 and dp.get("hostgal_zspec", -1) > 0:
+        z, dz, zsource = (
+            dp.get("hostgal_zspec", -1),
+            dp.get("hostgal_zspec_err", 0),
+            "HOSTGAL_ZSPEC",
+        )
+    if zsource is None and probH2 > 0 and dp.get("hostgal2_zspec", -1) > 0:
+        z, dz, zsource = (
+            dp.get("hostgal2_zspec", -1),
+            dp.get("hostgal2_zspec_err", 0),
+            "HOSTGAL2_ZSPEC",
+        )
 
     # Get galaxy color for most likely host
     # Hostless events will get prefix hostgal2, but if statement should fail
     prefix = "hostgal_mag_" if probH1 > 0 else "hostgal2_mag_"
     galcol = {}
     for thiscol in use_galcol:
-        if ( (bluemag:= dp.get(prefix+thiscol[0], 99)) <90 and
-            (redmag:= dp.get(prefix+thiscol[1], 99)) <90  ):
-            galcol["{}-{}".format(thiscol[0],thiscol[1])] = bluemag-redmag
+        if (bluemag := dp.get(prefix + thiscol[0], 99)) < 90 and (
+            redmag := dp.get(prefix + thiscol[1], 99)
+        ) < 90:
+            galcol[f"{thiscol[0]}-{thiscol[1]}"] = bluemag - redmag
 
     # Finish up gaussian case
     if zsource is not None:
         # Calculate weights
         pulls = NORM_SIGMAS[nbr_samples]
-        weights = np.exp(-0.5 * np.array(pulls)**2) / np.sqrt(2)
+        weights = np.exp(-0.5 * np.array(pulls) ** 2) / np.sqrt(2)
         weights /= np.sum(weights)
         t2_output: RedshiftSamples = {
             "z_source": zsource,
             "host_sep": host_sep,
             "galaxy_color": galcol,
             "z_weights": list(weights),
-            "z_samples": [z + p*dz for p in pulls]
+            "z_samples": [z + p * dz for p in pulls],
         }
 
-        return cast(UBson, t2_output)
+        return t2_output
 
     # Extract values from photo-z quantiles
     # (assuming these always exist)
     # Final cases should be the hostless (default)
-    if probH1>0 or probH2>0:
+    if probH1 > 0 or probH2 > 0:
         t2_output = {
             "z_source": "HOSTGAL_ZQUANT" if probH1 > 0 else "HOSTGAL2_ZQUANT",
             "host_sep": host_sep,
             "galaxy_color": galcol,
             "z_samples": [],
-            "z_weights": []
+            "z_weights": [],
         }
-        prefix = "hostgal_zphot_q" if t2_output["z_source"] == "HOSTGAL_ZQUANT" else "hostgal2_zphot_q"
+        prefix = (
+            "hostgal_zphot_q"
+            if t2_output["z_source"] == "HOSTGAL_ZQUANT"
+            else "hostgal2_zphot_q"
+        )
         # Get some redshifts
-        if nbr_samples==1:
+        if nbr_samples == 1:
             t2_output["z_samples"] = [dp.get(f"{prefix}050", -1)]
             t2_output["z_weights"] = [1.0]
-        if nbr_samples==3 or nbr_samples==5:
+        if nbr_samples in (3, 5):
             t2_output["z_samples"], t2_output["z_weights"] = [], []
             for weight_quantiles in QUANT_WEIGHTS[nbr_samples]:
-                weight = weight_quantiles['w']
-                quantiles = weight_quantiles['q']
-                t2_output["z_samples"].append( np.mean( [qv
-                            for q in quantiles if (qv := dp.get(prefix+q,-9)) is not None and qv >-9] ) ) # -9 seems to be null
+                weight = weight_quantiles["w"]
+                quantiles = weight_quantiles["q"]
+                t2_output["z_samples"].append(
+                    np.mean(
+                        [
+                            qv
+                            for q in quantiles
+                            if (qv := dp.get(prefix + q, -9)) is not None and qv > -9
+                        ]
+                    )
+                )  # -9 seems to be null
                 t2_output["z_weights"].append(weight)
 
-
-        return cast(UBson, t2_output)
+        return t2_output
 
     # Only left with output dict for defult/hostless SNe
-    return cast(UBson, {
-            "z_source": "default",
-            "host_sep": np.nan,
-            "galaxy_color": None,
-		    "z_samples": default_zs,
-            "z_weights": default_weights,
-    })
-
-
-=======
->>>>>>> f95db23b
+    return {
+        "z_source": "default",
+        "host_sep": np.nan,
+        "galaxy_color": None,
+        "z_samples": list(default_zs),
+        "z_weights": list(default_weights),
+    }
+
+
 class T2ElasticcRedshiftSampler(AbsPointT2Unit):
     """
     Parse the elasticc diaSource host information and
@@ -251,22 +284,13 @@
     # Which bands should be used to estimate the galaxy color?
     # Should these be corrected for MW absorption?
     # Quick trial did not find a strong correlation.
-<<<<<<< HEAD
-    use_galcol: list[list[str]] = [['u','i']]
-=======
-    use_galcol: list[str] = ["u", "i"]
->>>>>>> f95db23b
+    use_galcol: list[tuple[str, str]] = [("u", "i")]
 
     # Can potentially have different metrics for how to choose host galaxy.
     # (could even involve spanning the joint redshifts according to location prob)
     # minDDLR: Select the host with smallest DDLR
     # host_selection: Literal['minDDLR'] = 'minDDLR'
 
-<<<<<<< HEAD
-
-
-
-=======
     def get_hostprob(self, hostinfo: dict) -> tuple[float, float, float]:
         """
         Use the information from the alert info to guess relative prob
@@ -320,7 +344,6 @@
         if hostgal_sigsep < hostgal2_sigsep:
             return (1.0, 0.0, hostinfo["hostgal_snsep"])
         return (0.0, 1.0, hostinfo["hostgal2_snsep"])
->>>>>>> f95db23b
 
     # ==================== #
     # AMPEL T2 MANDATORY   #
@@ -346,119 +369,11 @@
         # Eventually we assume that we can use the directive ingest setting
         # to make sure that we here get the diaSource object.
 
-<<<<<<< HEAD
-        return get_elasticc_redshift_samples(dp, self.nbr_samples, self.use_galcol,
-                                            self.use_final_z, self.default_zs, self.default_weights)
-=======
-        # Guess at relative host galaxy probabilities
-        (probH1, probH2, host_sep) = self.get_hostprob(dp)
-
-        # Depending on the above relative probabilities, choose which redshifts
-        z, dz, zsource, galcol = 0.0, 0.0, None, None
-
-        # Final (simulated) data available and used?
-        if self.use_final_z:
-            # TODO: implement galaxy color determination - but not using final z anyway?
-            if dp.get("z_final", -1) > 0:
-                z, dz, zsource = (
-                    dp.get("z_final", -1),
-                    dp.get("z_final_err", 0),
-                    "Z_FINAL",
-                )
-            elif dp.get("redshift_helio", -1) > 0:
-                z, dz, zsource = (
-                    dp.get("redshift_helio", -1),
-                    dp.get("redshift_helio_err", 0),
-                    "REDSHIFT_HELIO",
-                )
-
-        # Both sources need to be weighted together
-        if zsource is None and probH1 > 0 and probH2 > 0:
-            raise NotImplementedError
-
-        # Get spectroscopiy host redshift if available
-        if zsource is None and probH1 > 0 and dp.get("hostgal_zspec", -1) > 0:
-            z, dz, zsource = (
-                dp.get("hostgal_zspec", -1),
-                dp.get("hostgal_zspec_err", 0),
-                "HOSTGAL_ZSPEC",
-            )
-        if zsource is None and probH2 > 0 and dp.get("hostgal2_zspec", -1) > 0:
-            z, dz, zsource = (
-                dp.get("hostgal2_zspec", -1),
-                dp.get("hostgal2_zspec_err", 0),
-                "HOSTGAL2_ZSPEC",
-            )
-
-        # Get galaxy color for most likely host
-        # Hostless events will get prefix hostgal2, but if statement should fail
-        prefix = "hostgal_mag_" if probH1 > 0 else "hostgal2_mag_"
-        if (bluemag := dp.get(prefix + self.use_galcol[0], 99)) < 90 and (
-            redmag := dp.get(prefix + self.use_galcol[1], 99)
-        ) < 90:
-            galcol = bluemag - redmag
-
-        # Finish up gaussian case
-        if zsource is not None:
-            # Calculate weights
-            pulls = NORM_SIGMAS[self.nbr_samples]
-            weights = np.exp(-0.5 * np.array(pulls) ** 2) / np.sqrt(2)
-            weights /= np.sum(weights)
-            t2_output: RedshiftSamples = {
-                "z_source": zsource,
-                "host_sep": host_sep,
-                "galaxy_color": galcol,
-                "z_weights": list(weights),
-                "z_samples": [z + p * dz for p in pulls],
-            }
-
-            return t2_output
-
-        # Extract values from photo-z quantiles
-        # (assuming these always exist)
-        # Final cases should be the hostless (default)
-        if probH1 > 0 or probH2 > 0:
-            t2_output = {
-                "z_source": "HOSTGAL_ZQUANT" if probH1 > 0 else "HOSTGAL2_ZQUANT",
-                "host_sep": host_sep,
-                "galaxy_color": galcol,
-                "z_samples": [],
-                "z_weights": [],
-            }
-            prefix = (
-                "hostgal_zphot_q"
-                if t2_output["z_source"] == "HOSTGAL_ZQUANT"
-                else "hostgal2_zphot_q"
-            )
-            # Get some redshifts
-            if self.nbr_samples == 1:
-                t2_output["z_samples"] = [dp.get(f"{prefix}050", -1)]
-                t2_output["z_weights"] = [1.0]
-            if self.nbr_samples in (3, 5):
-                t2_output["z_samples"], t2_output["z_weights"] = [], []
-                for weight_quantiles in QUANT_WEIGHTS[self.nbr_samples]:
-                    weight = weight_quantiles["w"]
-                    quantiles = weight_quantiles["q"]
-                    t2_output["z_samples"].append(
-                        np.mean(
-                            [
-                                qv
-                                for q in quantiles
-                                if (qv := dp.get(prefix + q, -9)) is not None
-                                and qv > -9
-                            ]
-                        )
-                    )  # -9 seems to be null
-                    t2_output["z_weights"].append(weight)
-
-            return t2_output
-
-        # Only left with output dict for defult/hostless SNe
-        return {
-            "z_source": "default",
-            "host_sep": np.nan,
-            "galaxy_color": None,
-            "z_samples": self.default_zs,
-            "z_weights": self.default_weights,
-        }
->>>>>>> f95db23b
+        return get_elasticc_redshift_samples(
+            dp,
+            self.nbr_samples,
+            self.use_galcol,
+            self.use_final_z,
+            self.default_zs,
+            self.default_weights,
+        )