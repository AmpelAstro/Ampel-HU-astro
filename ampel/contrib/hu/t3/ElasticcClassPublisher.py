--- conflicted
+++ resolved
@@ -18,12 +18,8 @@
 from ampel.secret.NamedSecret import NamedSecret
 from ampel.view.TransientView import TransientView
 from ampel.view.T2DocView import T2DocView
-<<<<<<< HEAD
-from ampel.view.T3Store import T3Store
+from ampel.struct.T3Store import T3Store
 from ampel.log import LogFlag
-=======
-from ampel.struct.T3Store import T3Store
->>>>>>> 546a9bd5
 
 from ampel.contrib.hu.t3.ElasticcTomClient import ElasticcTomClient
 
@@ -171,7 +167,11 @@
                     # are running different configs... if so this unit wont work
                     # and needs to be redesigned!
                     if (t2_view_extra := next(t2views, None)) is not None and t2_view_extra.config != t2view.config:
-                        raise RuntimeError(f'ElasticcClassPublisher cannot parse multiple configs. Got configs={t2view.config},{t2_view_extra.config} for stock:{t2view.stock},link:{t2view.link},unit:{t2view.unit}')
+                        raise RuntimeError(   
+                            'ElasticcClassPublisher cannot parse multiple configs. ' 
+                            f'Got configs={t2view.config},{t2_view_extra.config} for '
+                            f'stock:{t2view.stock},link:{t2view.link},unit:{t2view.unit}' # type: ignore[str-bytes-safe]
+                        )
                     if not isinstance((body := t2view.get_payload()), dict):
                         continue
                     yield tran_view, t1_link, body["report"]
