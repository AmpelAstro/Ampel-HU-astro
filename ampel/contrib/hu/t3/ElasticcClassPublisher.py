#!/usr/bin/env python
# -*- coding: utf-8 -*-
# File:                ampel/contrib/hu/t3/ElasticcClassPublisher.py
# License:             BSD-3-Clause
# Author:              jno <jnordin@physik.hu-berlin.de>
# Date:                11.04.2022
# Last Modified Date:  11.04.2022
# Last Modified By:    jno <jnordin@physik.hu-berlin.de>

<<<<<<< HEAD
from collections import defaultdict
=======
from collections.abc import Generator, Iterable, Mapping
>>>>>>> f95db23b
from itertools import islice
from typing import TYPE_CHECKING, TypeVar

from ampel.abstract.AbsT3Unit import AbsT3Unit, T3Send
from ampel.contrib.hu.t3.ElasticcTomClient import ElasticcTomClient
from ampel.enum.DocumentCode import DocumentCode
from ampel.log import LogFlag
from ampel.secret.NamedSecret import NamedSecret
from ampel.struct.JournalAttributes import JournalAttributes
from ampel.struct.StockAttributes import StockAttributes
from ampel.struct.T3Store import T3Store
from ampel.view.TransientView import TransientView

if TYPE_CHECKING:
    from ampel.content.JournalRecord import JournalRecord

T = TypeVar("T")


def chunks(l: Iterable[T], n: int) -> Generator[list[T], None, None]:
    source = iter(l)
    while True:
        chunk = list(islice(source, n))
        if chunk:
            yield chunk
        if len(chunk) < n:
            break


class ElasticcClassPublisher(AbsT3Unit):
    """

    This unit is intended to submit classifications to the DESC TOM db during
    the ELAsTICC LSST alert simulation.

    This will have to proceed through the following stages for each stock:
    - Retrieve all of the states and associate these to elasticc alertId.
    - Check logs for which of these states a report was already (successfully) sent.
    - For still unsubmitted states, check whether T2 results exists for all
      classification units listed in the config.
    - If so, parse the T2Documents for the classifications and shape as ClassificationDict.
    - Try to submit using the ElasticcTomClient.
    - If successful, save info so state is not resubmitted next time.
    - If not successful, save not in log and wait for more T2s to complete.

    If T2 units have different run-times, we could have different instances
    running which looks for different units (fast/slow).
    Do we need to have some failsafe if some classifier does not return anything?
    (like submitting the rest after some time?)

    Note: still not sure whether we need to track also the diaSourceId and
    issue timestamp.

    """

    broker_name: str = "AMPEL"
    broker_version: str = "v0.1"
    tom_url: str = "https://desc-tom.lbl.gov"
    endpoint: str = "/elasticc2/brokermessage/"
    desc_user: NamedSecret[str]
    desc_password: NamedSecret[str]

    #: prepare report, but do not submit to TOM
    dry_run: bool = False
    #: submit reports in batches
    batch_size: int = 1000
    #: raise an exception on submission failure
    raise_exc: bool = True

    unit: str = "T2ElasticcReport"

    def post_init(self) -> None:
<<<<<<< HEAD
        self.tomclient = ElasticcTomClient(self.desc_user.get(), self.desc_password.get(), self.logger, self.tom_url, self.endpoint)
=======
        self.tomclient = ElasticcTomClient(
            self.desc_user.get(), self.desc_password.get(), self.logger, self.tom_url
        )
>>>>>>> f95db23b

    def search_journal_elasticc(self, tran_view: TransientView) -> dict[int, bool]:
        """
        Look through the journal for mapping between alert ID, timestampe and state id.

        Assuming journal entries from this unit has the following layout
        extra = {
            "t1State": t1_link,
            "descPutResponse": response,
            "descPutComplete": True,
            "descPutUnit": self.unit,
            }

        Returns dict:
        {state:
            bool      # report submitted for this state
              },
         ...}

        """

        # Create a list of states for which the list of units
        def select_submitted(entry: "JournalRecord") -> bool:
            return bool(
                (
                    entry.get("extra") is not None
                    and ("descPutComplete" in entry["extra"])
                    and (entry["extra"]["descPutComplete"])
                )
                and (entry["extra"]["descPutUnit"] == self.unit)
                and entry["unit"]
                and entry["unit"] == self.__class__.__name__
            )

        done_t1states = set()

        # All entries which we found should correspond to correctly sumitted classifications
        if jentries := list(
            tran_view.get_journal_entries(tier=3, filter_func=select_submitted)
        ):
            for entry in jentries:
                done_t1states.add(entry["extra"]["t1State"])

        # Next section would look through the journal and find the elasticc alert
        # data needed. Here we are doing some short version of it
        # Perform another journal search and check whether this unit was run
        # for this state
        state_map = {}

        def select_alerts(entry: "JournalRecord") -> bool:
            return bool(
                entry.get("alert") is not None and entry.get("link") is not None
            )

        if jentries := list(
            tran_view.get_journal_entries(tier=0, filter_func=select_alerts)
        ):
            for entry in jentries:
                link = entry.get("link")
                assert isinstance(link, int)
                if link in done_t1states:
                    state_map[link] = True
                else:
                    state_map[link] = False
        return state_map

<<<<<<< HEAD
    @staticmethod
    def _one_report_per_classifier(reports: list[dict]):
        """
        reformat a v0.9 brokerClassification for v0.9.1
        see: https://raw.githubusercontent.com/LSSTDESC/elasticc/5d7b314b537197c99086acf019e6e2c1dc4aa267/alert_schema/elasticc.v0_9_1.brokerClassification.avsc
        """
        for report in reports:
            by_classifier = defaultdict(list)
            for c in report["classifications"]:
                by_classifier[(c["classifierName"], c["classifierParams"])].append({k: c[k] for k in ("classId", "probability")})
            for (name, params), classifications in by_classifier.items():
                new_report = report.copy()
                new_report["classifications"] = [{k: c[k] for k in ("classId", "probability")} for c in classifications]
                new_report["classifierName"] = name
                new_report["classifierParams"] = params
                yield new_report

    def _get_reports(self, gen: Generator[TransientView, T3Send, None]) -> Generator[tuple[TransientView,int,dict],None,None]:

=======
    def _get_reports(
        self, gen: Generator[TransientView, T3Send, None]
    ) -> Generator[tuple[TransientView, int, dict], None, None]:
>>>>>>> f95db23b
        stats = {
            "stocks": 0,
            "views": 0,
            "pending": 0,
            "submitted": 0,
        }

        for tran_view in gen:
            # Check journal for state/alertId combos and whether already
            # submitted (for this t2classifiers list).
            state_alert = self.search_journal_elasticc(tran_view)

            stats["stocks"] += 1

            for t1_link, submitted in state_alert.items():
                stats["views"] += 1
                if submitted:
                    self.logger.debug("submitted", extra={"t1": t1_link})
                    stats["submitted"] += 1
                    continue
                if t2views := tran_view.get_t2_views(
                    unit=self.unit, link=t1_link, code=DocumentCode.OK
                ):
                    t2view = next(t2views, None)
                    if t2view is None:
                        self.logger.debug("No T2Doc found", extra={"unit": self.unit})
                        stats["pending"] += 1
                        continue  # No T2 ticket found
                    # Only reason there could be multiple views here is if we
                    # are running different configs... if so this unit wont work
                    # and needs to be redesigned!
                    if (
                        t2_view_extra := next(t2views, None)
                    ) is not None and t2_view_extra.config != t2view.config:
                        raise RuntimeError(
                            "ElasticcClassPublisher cannot parse multiple configs. "
                            f"Got configs={t2view.config},{t2_view_extra.config} for "
                            f"stock:{t2view.stock},link:{t2view.link},unit:{t2view.unit}"  # type: ignore[str-bytes-safe]
                        )
                    if not isinstance((body := t2view.get_payload()), Mapping):
                        continue
                    yield tran_view, t1_link, body["report"]
        self.logger.log(LogFlag.SHOUT, "filtered states", extra=stats)

    def process(
        self, gen: Generator[TransientView, T3Send, None], t3s: T3Store
    ) -> None:
        """ """

        submitted = 0
        failed = 0

        for chunk in chunks(self._get_reports(gen), self.batch_size):
            tran_views: tuple[TransientView, ...]
            t1_links: tuple[int, ...]
            class_reports: tuple[dict, ...]
            tran_views, t1_links, class_reports = zip(*chunk, strict=False)

            if self.dry_run:
                continue

            # use the ElasticcTomClient
<<<<<<< HEAD
            desc_response = self.tomclient.tom_post(
                list(self._one_report_per_classifier(class_reports))
                if "elasticc2" in self.endpoint
                else class_reports
            )
=======
            desc_response = self.tomclient.tom_post(class_reports)  # type: ignore[arg-type]
>>>>>>> f95db23b

            if desc_response["success"]:
                submitted += len(class_reports)
            else:
                failed += len(class_reports)
                body = desc_response.pop("response_body")
                self.logger.error(
                    "desc post failed",
                    extra={
                        "descResponse": desc_response,
                        "descReport": class_reports[0],
                    },
                )
                if self.raise_exc:
                    raise RuntimeError(f"Post failed: {body}")

            # Check output:
            # if as expected store to journal that transfer is complete.
            # if not as expected, log what data is available and possible
            # a t3 document with this content??
            for tran_view, t1_link, _ in zip(
                tran_views, t1_links, class_reports, strict=False
            ):
                if desc_response["success"]:
                    gen.send(
                        (
                            tran_view.id,
                            StockAttributes(
                                journal=JournalAttributes(
                                    extra={
                                        "t1State": t1_link,
                                        "descPutResponse": desc_response,
                                        "descPutComplete": True,
                                        "descPutUnit": self.unit,
                                    },
                                ),
                            ),
                        )
                    )
                else:
                    gen.send(
                        (
                            tran_view.id,
                            StockAttributes(
                                journal=JournalAttributes(
                                    extra={
                                        "t1State": t1_link,
                                        "descPutResponse": desc_response,
                                        "descPutComplete": False,
                                        "descPutUnits": self.unit,
                                    },
                                ),
                            ),
                        )
                    )

        self.logger.log(
            LogFlag.SHOUT, "reported", extra={"submitted": submitted, "failed": failed}
        )<|MERGE_RESOLUTION|>--- conflicted
+++ resolved
@@ -7,16 +7,16 @@
 # Last Modified Date:  11.04.2022
 # Last Modified By:    jno <jnordin@physik.hu-berlin.de>
 
-<<<<<<< HEAD
 from collections import defaultdict
-=======
-from collections.abc import Generator, Iterable, Mapping
->>>>>>> f95db23b
+from collections.abc import Generator, Iterable, Mapping, Sequence
 from itertools import islice
 from typing import TYPE_CHECKING, TypeVar
 
 from ampel.abstract.AbsT3Unit import AbsT3Unit, T3Send
-from ampel.contrib.hu.t3.ElasticcTomClient import ElasticcTomClient
+from ampel.contrib.hu.t3.ElasticcTomClient import (
+    Elasticc2ClassificationDict,
+    ElasticcTomClient,
+)
 from ampel.enum.DocumentCode import DocumentCode
 from ampel.log import LogFlag
 from ampel.secret.NamedSecret import NamedSecret
@@ -27,6 +27,8 @@
 
 if TYPE_CHECKING:
     from ampel.content.JournalRecord import JournalRecord
+
+    from .ElasticcTomClient import Elasticc2Report, ElasticcClassification
 
 T = TypeVar("T")
 
@@ -84,13 +86,13 @@
     unit: str = "T2ElasticcReport"
 
     def post_init(self) -> None:
-<<<<<<< HEAD
-        self.tomclient = ElasticcTomClient(self.desc_user.get(), self.desc_password.get(), self.logger, self.tom_url, self.endpoint)
-=======
         self.tomclient = ElasticcTomClient(
-            self.desc_user.get(), self.desc_password.get(), self.logger, self.tom_url
+            self.desc_user.get(),
+            self.desc_password.get(),
+            self.logger,
+            self.tom_url,
+            self.endpoint,
         )
->>>>>>> f95db23b
 
     def search_journal_elasticc(self, tran_view: TransientView) -> dict[int, bool]:
         """
@@ -157,31 +159,38 @@
                     state_map[link] = False
         return state_map
 
-<<<<<<< HEAD
     @staticmethod
-    def _one_report_per_classifier(reports: list[dict]):
+    def _one_report_per_classifier(
+        reports: Sequence[ElasticcClassification],
+    ) -> Generator[Elasticc2Report, None, None]:
         """
         reformat a v0.9 brokerClassification for v0.9.1
         see: https://raw.githubusercontent.com/LSSTDESC/elasticc/5d7b314b537197c99086acf019e6e2c1dc4aa267/alert_schema/elasticc.v0_9_1.brokerClassification.avsc
         """
         for report in reports:
-            by_classifier = defaultdict(list)
+            by_classifier: defaultdict[
+                tuple[str, str], list[Elasticc2ClassificationDict]
+            ] = defaultdict(list)
             for c in report["classifications"]:
-                by_classifier[(c["classifierName"], c["classifierParams"])].append({k: c[k] for k in ("classId", "probability")})
+                by_classifier[(c["classifierName"], c["classifierParams"])].append(
+                    {"classId": c["classId"], "probability": c["probability"]}
+                )
             for (name, params), classifications in by_classifier.items():
-                new_report = report.copy()
-                new_report["classifications"] = [{k: c[k] for k in ("classId", "probability")} for c in classifications]
-                new_report["classifierName"] = name
-                new_report["classifierParams"] = params
-                yield new_report
-
-    def _get_reports(self, gen: Generator[TransientView, T3Send, None]) -> Generator[tuple[TransientView,int,dict],None,None]:
-
-=======
+                yield {
+                    "alertId": report["alertId"],
+                    "diaSourceId": report["diaSourceId"],
+                    "elasticcPublishTimestamp": report["elasticcPublishTimestamp"],
+                    "brokerIngestTimestamp": report["brokerIngestTimestamp"],
+                    "brokerName": report["brokerName"],
+                    "brokerVersion": report["brokerVersion"],
+                    "classifierName": name,
+                    "classifierParams": params,
+                    "classifications": classifications,
+                }
+
     def _get_reports(
         self, gen: Generator[TransientView, T3Send, None]
     ) -> Generator[tuple[TransientView, int, dict], None, None]:
->>>>>>> f95db23b
         stats = {
             "stocks": 0,
             "views": 0,
@@ -237,22 +246,18 @@
         for chunk in chunks(self._get_reports(gen), self.batch_size):
             tran_views: tuple[TransientView, ...]
             t1_links: tuple[int, ...]
-            class_reports: tuple[dict, ...]
+            class_reports: tuple[ElasticcClassification, ...]
             tran_views, t1_links, class_reports = zip(*chunk, strict=False)
 
             if self.dry_run:
                 continue
 
             # use the ElasticcTomClient
-<<<<<<< HEAD
             desc_response = self.tomclient.tom_post(
                 list(self._one_report_per_classifier(class_reports))
                 if "elasticc2" in self.endpoint
                 else class_reports
             )
-=======
-            desc_response = self.tomclient.tom_post(class_reports)  # type: ignore[arg-type]
->>>>>>> f95db23b
 
             if desc_response["success"]:
                 submitted += len(class_reports)
