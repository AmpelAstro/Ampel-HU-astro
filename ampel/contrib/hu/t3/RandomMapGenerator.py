--- conflicted
+++ resolved
@@ -37,20 +37,9 @@
     min_date: str = "2019-06-12"
     max_date: str = "2023-10-01"
 
-<<<<<<< HEAD
     def do(self) -> UBson:
-        tmp_date = atime.Time(self.min_date)
-        tmp_date.format = "gps"
-        self.min_date_gps = tmp_date.value
+        """Generate random coordinates, generate map around coordinates, save map and generated randoms"""
 
-        tmp_date = atime.Time(self.max_date)
-        tmp_date.format = "gps"
-        self.max_date_gps = tmp_date.value
-
-=======
-    def process(self, t3s: T3Store) -> UBson | UnitResult:
-        """Generate random coordinates, generate map around coordinates, save map and generated randoms"""
->>>>>>> b539eb11
         # generate random coordinates
         self.generate_randoms()
 
