#!/usr/bin/env python
# -*- coding: utf-8 -*-
# File:                Ampel-contrib-HU/ampel/contrib/hu/t3/PlotTransientLightcurves.py
# License:             BSD-3-Clause
# Author:              valery brinnel <firstname.lastname@gmail.com>
# Date:                11.06.2018
# Last Modified Date:  30.07.2021
# Last Modified By:    valery brinnel <firstname.lastname@gmail.com>

import gzip
import io
import os
from collections.abc import Generator, Iterable
from contextlib import nullcontext
from typing import Any

import matplotlib.pyplot as plt
import numpy as np
from astropy import units as u
from astropy import visualization
from astropy.cosmology import FlatLambdaCDM
from astropy.io import fits
from astropy.table import Table
from astropy.time import Time
from matplotlib.backends.backend_pdf import PdfPages
from matplotlib.colors import Normalize
from matplotlib.ticker import MultipleLocator
from slack_sdk.web import WebClient
from ztfquery.utils.stamps import get_ps_stamp  # type: ignore

from ampel.abstract.AbsPhotoT3Unit import AbsPhotoT3Unit
from ampel.abstract.AbsTabulatedT2Unit import AbsTabulatedT2Unit
from ampel.content.DataPoint import DataPoint
from ampel.secret.NamedSecret import NamedSecret
from ampel.struct.T3Store import T3Store
from ampel.struct.UnitResult import UnitResult
from ampel.types import T3Send, UBson
from ampel.view.TransientView import TransientView


# Base structure from nuztf (Stein, Reusch)
def fig_from_fluxtable(
    name: str,
    ampelid: str,
    ra: float,
    dec: float,
    fluxtable: Table,
    ztfulims: Table | None = None,
    figsize: tuple = (8, 5),
    title: None | str = None,
    tnsname: str | None = None,
    fritzlink: bool = True,
    attributes: list = [],  # noqa: B006
    cutouts: dict | None = None,
    mag_range: None | list = None,
    z: float | None = None,
    zp: float = 25.0,
    legend: bool = False,
    grid_interval: None | int = None,
    t_0_jd: None | float = None,
    cutout_cache_dir: None | str = ".",
):
    """
    Create a lightcurve figure (in mag space) based on
    flux tables from AMPEL
    """

    cosmo = FlatLambdaCDM(H0=70, Om0=0.3)

    # Transform to mag (option to plot flux?). Will fail for negative values...
    fluxtable["mag"] = -2.5 * np.log10(fluxtable["flux"]) + zp
    fluxtable["magerr"] = np.abs(
        -2.5 * fluxtable["fluxerr"] / (fluxtable["flux"] * np.log(10))
    )

    if z is not None and np.isnan(z):
        z = None

    # Keys as provided by tabulators
    BANDPASSES = {
        "ztfg": {"label": "ZTF g", "c": "green"},
        "ztfr": {"label": "ZTF R", "c": "red"},
        "ztfi": {"label": "ZTF i", "c": "orange"},
    }

    fig = plt.figure(figsize=figsize)

    # Prepare plot sections
    if cutouts:
        lc_ax1 = fig.add_subplot(5, 4, (9, 19))
        cutoutsci = fig.add_subplot(5, 4, (1, 5))
        cutouttemp = fig.add_subplot(5, 4, (2, 6))
        cutoutdiff = fig.add_subplot(5, 4, (3, 7))
        cutoutps1 = fig.add_subplot(5, 4, (4, 8))
    else:
        lc_ax1 = fig.add_subplot(1, 1, 1)
        fig.subplots_adjust(top=0.8, bottom=0.15)

    plt.subplots_adjust(wspace=0.4, hspace=1.8)

    if cutouts:
        for ax_, type_ in zip(
            [cutoutsci, cutouttemp, cutoutdiff],
            ["Science", "Template", "Difference"],
            strict=False,
        ):
            create_stamp_plot(cutouts=cutouts, ax=ax_, cutout_type=type_)

        if cutout_cache_dir is not None:
            img_cache = os.path.join(cutout_cache_dir, f"{name}_PS1.png")

            if not os.path.isfile(img_cache):
                img = get_ps_stamp(ra, dec, size=240, color=["y", "g", "i"])
                img.save(img_cache)
            else:
                from PIL import Image

                img = Image.open(img_cache)
        else:
            img = get_ps_stamp(ra, dec, size=240, color=["y", "g", "i"])

        cutoutps1.imshow(np.asarray(img))
        cutoutps1.set_title("PS1", fontdict={"fontsize": "small"})
        cutoutps1.set_xticks([])
        cutoutps1.set_yticks([])

    # If redshift is given, calculate absolute magnitude via luminosity distance
    # and plot as right axis
    if z is not None:
        dist_l = cosmo.luminosity_distance(z).to(u.pc).value

        def mag_to_absmag(mag):
            return mag - 5 * (np.log10(dist_l) - 1)

        def absmag_to_mag(absmag):
            return absmag + 5 * (np.log10(dist_l) - 1)

        lc_ax3 = lc_ax1.secondary_yaxis(
            "right", functions=(mag_to_absmag, absmag_to_mag)
        )

        if not cutouts:
            lc_ax3.set_ylabel("Absolute Magnitude [AB]")

    # Give the figure a title
    if not cutouts:
        if title is None:
            fig.suptitle(f"{name}", fontweight="bold")
        else:
            fig.suptitle(title, fontweight="bold")

    if grid_interval is not None:
        lc_ax1.xaxis.set_major_locator(MultipleLocator(grid_interval))

    lc_ax1.grid(visible=True, axis="both", alpha=0.5)
    lc_ax1.set_ylabel("Magnitude [AB]")

    if not cutouts:
        lc_ax1.set_xlabel("JD")

    # Determine magnitude limits
    if mag_range is None:
        max_mag = np.max(fluxtable["mag"]) + 0.3
        min_mag = np.min(fluxtable["mag"]) - 0.3
        lc_ax1.set_ylim((max_mag, min_mag))
    else:
        lc_ax1.set_ylim((np.max(mag_range), np.min(mag_range)))

    for fid in BANDPASSES:
        # Plot older datapoints
        tempTab = fluxtable[fluxtable["band"] == fid]
        lc_ax1.errorbar(
            tempTab["time"],
            tempTab["mag"],
            tempTab["magerr"],
            color=BANDPASSES[fid]["c"],
            fmt=".",
            label=BANDPASSES[fid]["label"],
            mec="black",
            mew=0.5,
        )

        # Plot upper limits
        if ztfulims is not None:
            tempTab = ztfulims[ztfulims["band"] == fid]
            lc_ax1.scatter(
                tempTab["time"],
                tempTab["diffmaglim"],
                c=BANDPASSES[fid]["c"],
                marker="v",
                s=20.0,
                alpha=0.5,
            )

    if legend:
        plt.legend()

    # Now we create an infobox
    if cutouts:
        info = []

        info.append(name)
        info.append(f"RA: {ra:.8f}")
        info.append(f"Dec: {dec:.8f}")
        info.append("------------------------")

        fig.text(0.77, 0.55, "\n".join(info), va="top", fontsize="medium", alpha=0.5)

    # Add annotations
    # Frits
    if fritzlink:
        lc_ax1.annotate(
            "See On Fritz",
            xy=(0.5, 1),
            xytext=(0.78, 0.10),
            xycoords="figure fraction",
            verticalalignment="top",
            color="royalblue",
            url=f"https://fritz.science/source/{name}",
            fontsize=12,
            bbox=dict(boxstyle="round", fc="cornflowerblue", ec="royalblue", alpha=0.4),
        )
    # TNS
    if tnsname is not None:
        lc_ax1.annotate(
            "See On TNS",
            xy=(0.5, 1),
            xytext=(0.78, 0.05),
            xycoords="figure fraction",
            verticalalignment="top",
            color="royalblue",
            url=f"https://www.wis-tns.org/object/{tnsname}",
            fontsize=12,
            bbox=dict(boxstyle="round", fc="cornflowerblue", ec="royalblue", alpha=0.4),
        )

    # Catalog info through T2CatalogMatch results. Add to info above, or keep some of it? At least check TNS somehow
    if len(attributes) > 0:
        ypos = 0.975 if cutouts else 0.035
        fig.text(
            0.5,
            ypos,
            " - ".join(attributes),
            va="top",
            ha="center",
            fontsize="medium",
            alpha=0.5,
        )

    if t_0_jd is not None:
        lc_ax1.axvline(t_0_jd, linestyle=":")
    else:
        t_0_jd = np.mean(fluxtable["time"])

    # Ugly hack because secondary_axis does not work with astropy.time.Time datetime conversion
    jd_min = min(np.min(fluxtable["time"]), t_0_jd)
    if ztfulims is not None:
        jd_min = min(np.min(ztfulims["time"]), jd_min)
    jd_max = max(np.max(fluxtable["time"]), t_0_jd)
    length = jd_max - jd_min

    lc_ax1.set_xlim((jd_min - (length / 20), jd_max + (length / 20)))

    lc_ax2 = lc_ax1.twiny()

    lc_ax2.scatter(  # type: ignore
        [Time(x, format="jd").datetime for x in [jd_min, jd_max]], [20, 20], alpha=0
    )
    lc_ax2.tick_params(axis="both", which="major", labelsize=6, rotation=45)
    lc_ax1.tick_params(axis="x", which="major", labelsize=6, rotation=45)
    lc_ax1.ticklabel_format(axis="x", style="plain")
    lc_ax1.tick_params(axis="y", which="major", labelsize=9)

    if z is not None:
        lc_ax3.tick_params(axis="both", which="major", labelsize=9)

    axes = [lc_ax1, lc_ax2, lc_ax3] if z is not None else [lc_ax1, lc_ax2]

    return fig, axes


def create_stamp_plot(cutouts: dict, ax, cutout_type: str):
    """
    Helper function to create cutout subplot.
    Cutouts assumed to be a dict of the type returned from
    the ZTFCutoutImages complement:
      {'candid': {'cutoutScience': b'..', 'cutoutTemplate': ...} }

    Grabbing images of the first candid available.

    cutout_type assumed to be one of Science, Template, Difference
    """

    data = next(iter(cutouts.values()))[f"cutout{cutout_type}"]

    with gzip.open(io.BytesIO(data), "rb") as f:
        data = fits.open(io.BytesIO(f.read()), ignore_missing_simple=True)[0].data
    vmin, vmax = np.percentile(data[data == data], [0, 100])  # noqa: PLR0124
    data_ = visualization.AsinhStretch()((data - vmin) / (vmax - vmin))
    ax.imshow(
        data_,
        norm=Normalize(*np.percentile(data_[data_ == data_], [0.5, 99.5])),  # noqa: PLR0124
        aspect="auto",
    )
    ax.set_xticks([])
    ax.set_yticks([])
    ax.set_title(cutout_type, fontdict={"fontsize": "small"})


# Should be added to ZTFT2Tabulator?
def get_upperlimit_table(
    #        self,
    dps: Iterable[DataPoint] | None,
) -> Table | None:
    if not dps:
        return None

    def filter_limits(dps: Iterable[DataPoint]) -> list[dict]:
        return [
            dp["body"]
            for dp in dps
            if dp["id"] < 0 and "ZTF" in dp["tag"] and "diffmaglim" in dp["body"]
        ]

    ZTF_BANDPASSES = {
        1: {"name": "ztfg"},
        2: {"name": "ztfr"},
        3: {"name": "ztfi"},
    }

    dps_subset = filter_limits(dps)

    if len(dps_subset) == 0:
        return None

    filter_names = [ZTF_BANDPASSES[dp["fid"]]["name"] for dp in dps_subset]
    # fluxlim = np.asarray([10 ** (-((dp["diffmaglim"]) - 25) / 2.5) for dp in dps_subset])

    tab = Table(
        {
            "time": [dp["jd"] for dp in dps_subset],
            "diffmaglim": [dp["diffmaglim"] for dp in dps_subset],
            "band": [ZTF_BANDPASSES[dp["fid"]]["name"] for dp in dps_subset],
            "fluxlim": np.asarray(
                [10 ** (-((dp["diffmaglim"]) - 25) / 2.5) for dp in dps_subset]
            ),
            "zp": [25] * len(filter_names),
            "zpsys": ["ab"] * len(filter_names),
        },
        dtype=("float64", "float64", "str", "float64", "float", "str"),
    )

    return tab  # noqa: RET504


class PlotTransientLightcurves(AbsPhotoT3Unit, AbsTabulatedT2Unit):
    """

    Create a (pdf) plot summarizing lightcurves of candidates provided to the unit.
    Features:
    - Include thumbnails (if provided through the ZTFCutoutImages T3 complement.
    - Include link to TNS (if match existing and provided through TNSNames T3 complement.
    - Upload to slack channel (if token provided)


    """

    # Default path is to create a multi-page pdf
    pdf_path: None | str = None  # Will create random if not set
    titleprefix: str = "AMPEL: "
    # Optionally, save a {stock}.png image of each individual event
    save_png: bool = False
    # Dir for saving png (thumbnails + single event if chosen)
<<<<<<< HEAD
    image_cache_dir: str = "./image_cache"

    save_dir: str = "./images"  # dir for saving plots, pdf
=======
    image_cache_dir: None | str = "."
>>>>>>> b94b69cb

    # Should ZTF cutouts be retrieved (requires remote archive access)
    include_cutouts: bool = False

    # Add Fritz link to plot
    fritzlink: bool = True

    # Will post result to Slack channel if a slack channel and a NamedSecret containig the corresponding token is given
    slack_channel: str | None = None
    slack_token: NamedSecret[str] | None = None

    def post_init(self) -> None:
<<<<<<< HEAD
        os.makedirs(self.save_dir, exist_ok=True)
        os.makedirs(self.image_cache_dir, exist_ok=True)
        # Create temporary path if not set
        if not self.pdf_path:
            import tempfile

            self.pdf_path = tempfile.mkstemp(".pdf", "candidates", self.save_dir)[1]

=======
>>>>>>> b94b69cb
        # Possibly create a slack client
        if self.slack_channel and self.slack_token is not None:
            self.webclient = WebClient(self.slack_token.get())

    def attributes_from_t2(
        self,
        tview: TransientView,
        nearby_z: float = 0.02,
        snia_minprob: float = 0.7,
        min_kilonovaness=0,
    ) -> tuple[list, Any]:
        """
        Collect information from potential T2 documents,
        return as list of str.
        Partially copied from AstroColibriPublisher. TODO: Join as util function.
        Redshift gets a special treatment, since its ... speical
        """

        attributes = []
        z = None
        # Nearby attribute
        t2res = tview.get_t2_body(unit="T2DigestRedshifts")
        if isinstance(t2res, dict) and t2res.get("ampel_z", -10) > 0:
            attributes.append(
                "AmpelZ{:.3f} N{}".format(t2res["ampel_z"], t2res["group_z_nbr"])
            )
            z = t2res["ampel_z"]
            if t2res.get("ampel_z", 999) < nearby_z:
                attributes.append("Nearby")
        # Infant attribute
        t2res = tview.get_t2_body(unit="T2InfantCatalogEval")
        if isinstance(t2res, dict) and t2res.get("action", False):
            attributes.append("InfantEval")
        # SNIa
        t2res = tview.get_t2_body(unit="T2RunParsnip")
        if (
            isinstance(t2res, dict)
            and "classification" in t2res
            and t2res["classification"]["SNIa"] > snia_minprob
        ):
            attributes.append("ProbSNIa")
        # Kilonovaness
        t2res = tview.get_t2_body(unit="T2KilonovaEval")
        if (
            isinstance(t2res, dict)
            and t2res.get("kilonovaness", -99) > min_kilonovaness
        ):
            attributes.append("Kilonovaness{}".format(t2res["kilonovaness"]))
            attributes.append("LVKmap{}".format(t2res["map_name"]))
        # Linearfit
        t2res = tview.get_t2_body(unit="T2LineFit")
        if isinstance(t2res, dict) and t2res.get("chi2dof", None) is not None:
            attributes.append("LinearChi/dof{:.2}".format(t2res["chi2dof"]))

        t2res = tview.get_t2_body(unit="T2KilonovaStats")
        if isinstance(t2res, dict):
            attributes.append(f"PercentHigher{t2res['gaus_percent']:.5f} ")
            attributes.append(
                f"ExpectedCands{t2res['exp_kn']:.1f}+{t2res['exp_kn_pls']:.1f}-{t2res['exp_kn_min']:.1f} "
            )
            attributes.append(f"DistanceRange{t2res['dist_range']}")
        return (attributes, z)

    def process(
        self, gen: Generator[TransientView, T3Send, None], t3s: None | T3Store = None
    ) -> UBson | UnitResult:
        buffer = io.BytesIO()
        with PdfPages(self.pdf_path or buffer) as pdf:
            for tran_view in gen:
                if not tran_view.get_photopoints():
                    self.logger.debug("No photopoints", extra={"stock": tran_view.id})
                    continue
                sncosmo_table = self.get_flux_table(tran_view.get_photopoints())  # type: ignore

                # Collect information
                ampelid = tran_view.id
                (ra, dec) = self.get_pos(tran_view.get_photopoints())  # type: ignore
                name = " ".join(
                    map(str, self.get_stock_name(tran_view.get_photopoints()))  # type: ignore
                )

                # Upper limits (from ZTF)
                # Could immediately subselect to ZTF limits, but keep like this to shift into tabulators
                ulim_table = get_upperlimit_table(tran_view.get_upperlimits())

                # Title
                title = f"{self.titleprefix}: {name!r}-{ampelid!r} @ RA {ra:.3f} Dec {dec:.3f}"

                # Gatter attributes from potential T2 documents
                (attributes, z) = self.attributes_from_t2(tran_view)

                # Check if ZTF name exists in TNS mirror archive
                tnsname = None
                if (
                    isinstance(tran_view.extra, dict)
                    and "TNSReports" in tran_view.extra
                ):
                    tnsname = next(iter(tran_view.extra["TNSReports"])).get(
                        "objname", None
                    )

                if (
                    self.include_cutouts
                    and tran_view.extra
                    and (cutouts := tran_view.extra.get("ZTFCutoutImages", None))
                    is not None
                ):
                    # Complement cutouts worked
                    pass
                else:
                    cutouts = None

                # Create plot
                fig, axes = fig_from_fluxtable(
                    name,
                    str(ampelid),
                    ra,
                    dec,
                    sncosmo_table,
                    ulim_table,
                    title=title,
                    attributes=attributes,
                    fritzlink=self.fritzlink,
                    tnsname=tnsname,
                    z=z,
                    cutouts=cutouts,
                    cutout_cache_dir=self.image_cache_dir,
                )
                pdf.savefig()
<<<<<<< HEAD
                if self.save_png:
=======
                if self.image_cache_dir is not None:
>>>>>>> b94b69cb
                    plt.savefig(
                        os.path.join(self.image_cache_dir, str(tran_view.id) + ".png")
                    )
                plt.close()

        # Post to slack
        if self.slack_channel is not None and self.slack_token is not None:
            buffer.seek(0)
            with (
                open(self.pdf_path, "rb") if self.pdf_path else nullcontext(buffer)  # type: ignore[attr-defined]
            ) as file:
                self.webclient.files_upload(
                    file=file,
                    filename=self.pdf_path or "candidates.pdf",
                    channels=self.slack_channel,
                    #                thread_ts=self.ts,
                )

        return None<|MERGE_RESOLUTION|>--- conflicted
+++ resolved
@@ -371,13 +371,9 @@
     # Optionally, save a {stock}.png image of each individual event
     save_png: bool = False
     # Dir for saving png (thumbnails + single event if chosen)
-<<<<<<< HEAD
     image_cache_dir: str = "./image_cache"
 
     save_dir: str = "./images"  # dir for saving plots, pdf
-=======
-    image_cache_dir: None | str = "."
->>>>>>> b94b69cb
 
     # Should ZTF cutouts be retrieved (requires remote archive access)
     include_cutouts: bool = False
@@ -390,7 +386,6 @@
     slack_token: NamedSecret[str] | None = None
 
     def post_init(self) -> None:
-<<<<<<< HEAD
         os.makedirs(self.save_dir, exist_ok=True)
         os.makedirs(self.image_cache_dir, exist_ok=True)
         # Create temporary path if not set
@@ -399,8 +394,6 @@
 
             self.pdf_path = tempfile.mkstemp(".pdf", "candidates", self.save_dir)[1]
 
-=======
->>>>>>> b94b69cb
         # Possibly create a slack client
         if self.slack_channel and self.slack_token is not None:
             self.webclient = WebClient(self.slack_token.get())
@@ -530,11 +523,7 @@
                     cutout_cache_dir=self.image_cache_dir,
                 )
                 pdf.savefig()
-<<<<<<< HEAD
                 if self.save_png:
-=======
-                if self.image_cache_dir is not None:
->>>>>>> b94b69cb
                     plt.savefig(
                         os.path.join(self.image_cache_dir, str(tran_view.id) + ".png")
                     )
